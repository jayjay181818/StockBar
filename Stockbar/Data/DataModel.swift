// Stockbar/Stockbar/Data/DataModel.swift
// --- COMPLETELY REPLACED FILE ---

import Combine
import Foundation
// Removed OSLog import to avoid name clashes with our custom Logger

class DataModel: ObservableObject {
    static let supportedCurrencies = ["USD", "GBP", "EUR", "JPY", "CAD", "AUD"] // Keep as is

    // MARK: - Properties

    // --- SWITCHED SERVICE ---
    // Use the Python script-based service implementation
    private let networkService: NetworkService = PythonNetworkService()
    // ------------------------

    private let currencyConverter: CurrencyConverter // Keep as is
    private let decoder = JSONDecoder()             // Keep as is
    private let encoder = JSONEncoder()             // Keep as is
    private var cancellables = Set<AnyCancellable>()// Keep as is

    @Published var realTimeTrades: [RealTimeTrade] = [] // Keep as is
    @Published var showColorCoding: Bool = UserDefaults.standard.bool(forKey: "showColorCoding") { // Keep as is
        didSet {
            UserDefaults.standard.set(showColorCoding, forKey: "showColorCoding")
        }
    }
    @Published var preferredCurrency: String = UserDefaults.standard.string(forKey: "preferredCurrency") ?? "USD" { // Keep as is
        didSet {
            UserDefaults.standard.set(preferredCurrency, forKey: "preferredCurrency")
        }
    }

    private let logger = Logger.shared

    // MARK: - Initialization

    init(currencyConverter: CurrencyConverter = CurrencyConverter()) {
        // Ensure network service uses the correct implementation
        // self.networkService = PythonNetworkService() // Already done in property declaration

        self.currencyConverter = currencyConverter

        // Load saved trades
        let data = UserDefaults.standard.object(forKey: "usertrades") as? Data ?? Data()
        // Decode saved trades or default to empty
        let decodedTrades = (try? decoder.decode([Trade].self, from: data)) ?? []
        self.realTimeTrades = decodedTrades.map { RealTimeTrade(trade: $0, realTimeInfo: TradingInfo()) }
        if self.realTimeTrades.isEmpty {
            logger.warning("No saved trades found, starting with empty list.")
        }

        setupPublishers() // Keep as is
        logger.info("DataModel initialized with \(realTimeTrades.count) trades, using PythonNetworkService")
    }

     // Helper function for default trades if needed
    private func defaultTrades() -> [Trade] {
        // Return an empty array or some default sample trades
        // Example: return [Trade(name: "AAPL", ...)]
        logger.warning("No saved trades found, starting with empty list.")
        return []
    }

    // MARK: - Public Methods

    /// Refreshes all stock data from the network using the configured networkService
    @objc func refreshAllTrades() async {
        logger.info("Starting refresh for all trades using PythonNetworkService")
        // Prevent refresh if no trades are loaded
        guard !realTimeTrades.isEmpty else {
            logger.info("No trades to refresh.")
            return
        }
        let symbols = realTimeTrades.map { $0.trade.name }

        do {
            // This now calls PythonNetworkService.fetchBatchQuotes
            let results = try await networkService.fetchBatchQuotes(for: symbols)

            guard !results.isEmpty else {
                 logger.warning("Refresh completed but received no results from network service.")
                 return
             }

            // Update each trade with its corresponding result
<<<<<<< HEAD
            let resultDict: [String: StockFetchResult] = Dictionary(uniqueKeysWithValues: results.map { ($0.symbol, $0) })
=======
            let resultDict = Dictionary(uniqueKeysWithValues: results.map { ($0.symbol, $0) })
>>>>>>> bbb9faeb
            for idx in self.realTimeTrades.indices {
                let symbol = self.realTimeTrades[idx].trade.name
                if let res = resultDict[symbol] {
                    self.realTimeTrades[idx].updateWithResult(res)
                    logger.debug("Updated trade \(symbol) from refresh result.")
                } else {
                    logger.warning("No result returned for symbol \(symbol).")
                }
            }
            logger.info("Successfully refreshed \(results.count) trades of \(symbols.count) requested.")
        } catch {
            // Log the specific error from NetworkError enum if possible
            if let networkError = error as? NetworkError {
                 logger.error("Failed to refresh trades: \(networkError.localizedDescription)")
             } else {
                 logger.error("Failed to refresh trades (unknown error): \(error.localizedDescription)")
             }
        }
    }

    /// Calculates the total net gains across all trades - Keep as is (logic depends on RealTimeTrade values)
    func calculateNetGains() -> (amount: Double, currency: String) {
        // This logic should still work as long as RealTimeTrade.realTimeInfo gets updated
        // with currentPrice from the StockFetchResult
        logger.debug("Calculating net gains in \(preferredCurrency)")
        var totalGainsUSD = 0.0

        for realTimeTradeItem in realTimeTrades {
            // Ensure price is valid before calculation
            guard !realTimeTradeItem.realTimeInfo.currentPrice.isNaN,
                  realTimeTradeItem.realTimeInfo.currentPrice != 0 else { // Avoid division by zero or using placeholder price
                logger.debug("Skipping net gain calculation for \(realTimeTradeItem.trade.name) due to invalid price.")
                continue
            }

            // Ensure position cost is valid
             guard let rawCost = Double(realTimeTradeItem.trade.position.positionAvgCostString), rawCost > 0 else {
                 logger.debug("Skipping net gain calculation for \(realTimeTradeItem.trade.name) due to invalid cost.")
                 continue
             }

            let rawPrice = realTimeTradeItem.realTimeInfo.currentPrice
            let units = realTimeTradeItem.trade.position.unitSize
            let currency = realTimeTradeItem.realTimeInfo.currency // Might be nil now

            // Calculate raw gains in original currency
            let rawGains = (rawPrice - rawCost) * units

            // Convert to USD (Handle potential nil currency - maybe default to USD or skip?)
            // If currency is often nil now, this conversion logic needs review
            var gainsInUSD = rawGains
            if let knownCurrency = currency {
                if knownCurrency == "GBX" || knownCurrency == "GBp" {
                     let gbpAmount = rawGains / 100.0
                     gainsInUSD = currencyConverter.convert(amount: gbpAmount, from: "GBP", to: "USD")
                 } else if knownCurrency != "USD" { // Only convert if not already USD
                     gainsInUSD = currencyConverter.convert(amount: rawGains, from: knownCurrency, to: "USD")
                 }
                // If knownCurrency is USD, gainsInUSD remains rawGains
            } else {
                // Assume USD if currency is nil? Or log a warning?
                 logger.warning("Currency unknown for \(realTimeTradeItem.trade.name), assuming USD for gain calculation.")
                 // gainsInUSD remains rawGains
            }


            totalGainsUSD += gainsInUSD
        }

        // Convert final total to preferred currency - Keep as is
        var finalAmount = totalGainsUSD
         if preferredCurrency == "GBX" || preferredCurrency == "GBp" {
             let gbpAmount = currencyConverter.convert(amount: totalGainsUSD, from: "USD", to: "GBP")
             finalAmount = gbpAmount * 100.0 // Convert GBP to GBX
         } else if preferredCurrency != "USD" { // Only convert if not already USD
             finalAmount = currencyConverter.convert(amount: totalGainsUSD, from: "USD", to: preferredCurrency)
         }
        // If preferredCurrency is USD, finalAmount remains totalGainsUSD


        logger.debug("Net gains calculated: \(finalAmount) \(preferredCurrency)")
        return (finalAmount, preferredCurrency)
    }


    // MARK: - Private Methods

    // Keep setupPublishers and saveTrades as they are
    private func setupPublishers() {
        $realTimeTrades
            .debounce(for: .seconds(0.5), scheduler: RunLoop.main)
            .sink { [weak self] trades in
                guard let self = self else { return }
                self.saveTrades(trades)
            }
            .store(in: &cancellables)
    }

    private func saveTrades(_ trades: [RealTimeTrade]) {
        logger.debug("Saving \(trades.count) trades to UserDefaults")
        do {
            // Filter out any potential placeholder/empty trades before saving if needed
            let tradesToSave = trades.filter { !$0.trade.name.isEmpty }
            let tradesData = try encoder.encode(tradesToSave.map { $0.trade })
            UserDefaults.standard.set(tradesData, forKey: "usertrades")
            logger.debug("Successfully saved \(tradesToSave.count) trades.")
        } catch {
            logger.error("Failed to save trades: \(error.localizedDescription)")
        }
    }
}

// MARK: - RealTimeTrade Extension

extension RealTimeTrade {
    /// Updates the trade with new data from the network service
    func updateWithResult(_ result: StockFetchResult) {
        // Fallback logic: treat as GBX if currency is GBX/GBp or symbol ends with .L
        var price = result.regularMarketPrice
        var prevClose = result.regularMarketPreviousClose
        var currency = result.currency
        let symbol = result.symbol
        var isGBX = false
        if let c = currency, c == "GBX" || c == "GBp" {
            isGBX = true
        } else if symbol.uppercased().hasSuffix(".L") {
            isGBX = true
        }
        if isGBX {
            price = price / 100.0
            prevClose = prevClose / 100.0
            currency = "GBP"
        }

        // Fallback: if price is NaN use the previous close (seen with some US stocks)
        if price.isNaN {
            price = prevClose
        }
        self.realTimeInfo.currentPrice = price
        self.realTimeInfo.previousClose = prevClose
        self.realTimeInfo.currency = currency // Now always GBP for GBX/GBp or .L
        self.realTimeInfo.lastUpdateTime = result.regularMarketTime // Using fetch time placeholder
        self.realTimeInfo.shortName = result.shortName ?? self.trade.name // Use symbol if name nil

        let logger = Logger.shared
        logger.debug("Updated trade \(self.trade.name): Price \(self.realTimeInfo.currentPrice) PrevClose: \(String(describing: self.realTimeInfo.previousClose))")
    }
}<|MERGE_RESOLUTION|>--- conflicted
+++ resolved
@@ -16,8 +16,8 @@
     // ------------------------
 
     private let currencyConverter: CurrencyConverter // Keep as is
-    private let decoder = JSONDecoder()             // Keep as is
-    private let encoder = JSONEncoder()             // Keep as is
+    private let decoder = JSONDecoder()           // Keep as is
+    private let encoder = JSONEncoder()           // Keep as is
     private var cancellables = Set<AnyCancellable>()// Keep as is
 
     @Published var realTimeTrades: [RealTimeTrade] = [] // Keep as is
@@ -85,11 +85,7 @@
              }
 
             // Update each trade with its corresponding result
-<<<<<<< HEAD
             let resultDict: [String: StockFetchResult] = Dictionary(uniqueKeysWithValues: results.map { ($0.symbol, $0) })
-=======
-            let resultDict = Dictionary(uniqueKeysWithValues: results.map { ($0.symbol, $0) })
->>>>>>> bbb9faeb
             for idx in self.realTimeTrades.indices {
                 let symbol = self.realTimeTrades[idx].trade.name
                 if let res = resultDict[symbol] {
