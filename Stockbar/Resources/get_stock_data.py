# ~/Scripts/get_stock_data.py (Example path)
import sys
import warnings
import os
import math

# Suppress urllib3 OpenSSL warnings before importing yfinance
try:
    from urllib3.exceptions import NotOpenSSLWarning
    warnings.filterwarnings("ignore", category=NotOpenSSLWarning)
except Exception:
    pass

import yfinance as yf

# Disable proxy environment variables which can interfere with yfinance
for proxy_var in ["http_proxy", "https_proxy", "HTTP_PROXY", "HTTPS_PROXY"]:
    os.environ.pop(proxy_var, None)

def fetch_batch(symbols):
    """Fetch closing and previous closing prices for a list of symbols."""
    try:
        ticker_str = " ".join(symbols)
        data = yf.download(
            ticker_str,
            period="2d",
            group_by="ticker",
<<<<<<< HEAD
            threads=False,
            progress=False,
=======
            threads=False, # Kept threads=False as it was common, often better for stability in scripts
            progress=False,
            auto_adjust=False, # Explicitly setting auto_adjust
>>>>>>> bbb9faeb
        )

        results = {}
        for sym in symbols:
            try:
<<<<<<< HEAD
                sym_data = data[sym] if len(symbols) > 1 else data
            except Exception:
=======
                # Handle single vs multiple symbol data structure from yf.download
                sym_data = data[sym] if len(symbols) > 1 else data
            except Exception: # Broad exception if symbol not in data (e.g. delisted during 2d period)
>>>>>>> bbb9faeb
                sym_data = None

            if sym_data is None or sym_data.empty:
                results[sym] = None
                continue
<<<<<<< HEAD
=======

            close_series = sym_data["Close"]
            current_price = close_series.iloc[-1]
            prev_close = (
                close_series.iloc[-2]
                if len(close_series) > 1
                else sym_data["Open"].iloc[-1] # Fallback to open if only one day's data
            )

            # Use previous close if the most recent close is NaN (common for US stocks during trading hours)
            try:
                cp_float = float(current_price)
            except Exception:
                cp_float = float('nan')

            try:
                prev_float = float(prev_close)
            except Exception:
                prev_float = float('nan')

            if math.isnan(cp_float):
                cp_float = prev_float # Fallback to previous_close if current is NaN

            # Ensure both are valid numbers, otherwise mark as None (failed fetch for this sym)
            if math.isnan(cp_float) or math.isnan(prev_float):
                results[sym] = None
            else:
                results[sym] = (cp_float, prev_float)
>>>>>>> bbb9faeb

            close_series = sym_data["Close"]
            current_price = close_series.iloc[-1]
            prev_close = (
                close_series.iloc[-2]
                if len(close_series) > 1
                else sym_data["Open"].iloc[-1]
            )
            results[sym] = (float(current_price), float(prev_close))

        return results
    except Exception as e:
<<<<<<< HEAD
        print(f"Error fetching batch: {e}", file=sys.stderr)
        return {sym: None for sym in symbols}
=======
        # If yf.download itself fails massively, print error and return None for all.
        # Your Swift code expects specific "FETCH_FAILED" or data.
        # This script's main loop will handle converting None to FETCH_FAILED.
        print(f"Error during yfinance download or processing: {e}", file=sys.stderr)
        return {sym: None for sym in symbols} # Mark all as None if major failure
    
    return results
>>>>>>> bbb9faeb


if __name__ == "__main__":
    if len(sys.argv) > 1:
<<<<<<< HEAD
        symbols = sys.argv[1].split(",")
        batch = fetch_batch(symbols)
        for sym in symbols:
            result = batch.get(sym)
            if result:
                price, prev_close = result
                print(f"{sym},{price},{prev_close}")
            else:
                print(f"{sym},FETCH_FAILED")
    else:
        print("Usage: python get_stock_data.py <SYMBOL[,SYMBOL...]>", file=sys.stderr)
=======
        symbols_arg = sys.argv[1]
        # Ensure script handles empty symbol list gracefully if Swift code doesn't prevent it.
        if not symbols_arg.strip():
            print("Error: No symbols provided.", file=sys.stderr)
            # Output format consistent with no results for Swift parser
            # Or exit, depending on desired behavior for completely empty input
        else:
            symbols = symbols_arg.split(",")
            batch_results = fetch_batch(symbols)
            for sym in symbols: # Iterate through original requested symbols to ensure all get a line
                result = batch_results.get(sym)
                if result and not (math.isnan(result[0]) or math.isnan(result[1])): # Check for NaN again before printing
                    price, prev_close = result
                    print(f"{sym},{price},{prev_close}")
                else:
                    print(f"{sym},FETCH_FAILED")
    else:
        print("Usage: python get_stock_data.py <SYMBOL[,SYMBOL...]>", file=sys.stderr)
>>>>>>> bbb9faeb
<|MERGE_RESOLUTION|>--- conflicted
+++ resolved
@@ -25,34 +25,22 @@
             ticker_str,
             period="2d",
             group_by="ticker",
-<<<<<<< HEAD
-            threads=False,
-            progress=False,
-=======
             threads=False, # Kept threads=False as it was common, often better for stability in scripts
             progress=False,
             auto_adjust=False, # Explicitly setting auto_adjust
->>>>>>> bbb9faeb
         )
 
         results = {}
         for sym in symbols:
             try:
-<<<<<<< HEAD
-                sym_data = data[sym] if len(symbols) > 1 else data
-            except Exception:
-=======
                 # Handle single vs multiple symbol data structure from yf.download
                 sym_data = data[sym] if len(symbols) > 1 else data
             except Exception: # Broad exception if symbol not in data (e.g. delisted during 2d period)
->>>>>>> bbb9faeb
                 sym_data = None
 
             if sym_data is None or sym_data.empty:
-                results[sym] = None
+                results[sym] = None # Will be converted to FETCH_FAILED later
                 continue
-<<<<<<< HEAD
-=======
 
             close_series = sym_data["Close"]
             current_price = close_series.iloc[-1]
@@ -81,48 +69,19 @@
                 results[sym] = None
             else:
                 results[sym] = (cp_float, prev_float)
->>>>>>> bbb9faeb
+        
+        return results # Return results after processing all symbols
 
-            close_series = sym_data["Close"]
-            current_price = close_series.iloc[-1]
-            prev_close = (
-                close_series.iloc[-2]
-                if len(close_series) > 1
-                else sym_data["Open"].iloc[-1]
-            )
-            results[sym] = (float(current_price), float(prev_close))
-
-        return results
     except Exception as e:
-<<<<<<< HEAD
-        print(f"Error fetching batch: {e}", file=sys.stderr)
-        return {sym: None for sym in symbols}
-=======
         # If yf.download itself fails massively, print error and return None for all.
         # Your Swift code expects specific "FETCH_FAILED" or data.
         # This script's main loop will handle converting None to FETCH_FAILED.
         print(f"Error during yfinance download or processing: {e}", file=sys.stderr)
         return {sym: None for sym in symbols} # Mark all as None if major failure
-    
-    return results
->>>>>>> bbb9faeb
 
 
 if __name__ == "__main__":
     if len(sys.argv) > 1:
-<<<<<<< HEAD
-        symbols = sys.argv[1].split(",")
-        batch = fetch_batch(symbols)
-        for sym in symbols:
-            result = batch.get(sym)
-            if result:
-                price, prev_close = result
-                print(f"{sym},{price},{prev_close}")
-            else:
-                print(f"{sym},FETCH_FAILED")
-    else:
-        print("Usage: python get_stock_data.py <SYMBOL[,SYMBOL...]>", file=sys.stderr)
-=======
         symbols_arg = sys.argv[1]
         # Ensure script handles empty symbol list gracefully if Swift code doesn't prevent it.
         if not symbols_arg.strip():
@@ -134,11 +93,11 @@
             batch_results = fetch_batch(symbols)
             for sym in symbols: # Iterate through original requested symbols to ensure all get a line
                 result = batch_results.get(sym)
-                if result and not (math.isnan(result[0]) or math.isnan(result[1])): # Check for NaN again before printing
+                # Check for None and ensure both parts of the tuple are not NaN before printing
+                if result and not (math.isnan(result[0]) or math.isnan(result[1])):
                     price, prev_close = result
                     print(f"{sym},{price},{prev_close}")
                 else:
                     print(f"{sym},FETCH_FAILED")
     else:
-        print("Usage: python get_stock_data.py <SYMBOL[,SYMBOL...]>", file=sys.stderr)
->>>>>>> bbb9faeb
+        print("Usage: python get_stock_data.py <SYMBOL[,SYMBOL...]>", file=sys.stderr)